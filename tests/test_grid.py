"""Test the function interfacing with the grid."""

import pytest
import numpy as np
from sinfactory.pfactorygrid import PFactoryGrid as PFactoryGrid


@pytest.fixture(scope="module")
def test_system():
    """Create the test system."""
    project_name = "test_grid_sinfactory"

    return PFactoryGrid(project_name=project_name)


def test_set_variables(test_system):
    """ Check if the dictionary is correctly made."""
    var_names = ("n:fehz:bus1", "m:P:bus1", "s:firel", "s:outofstep", "n:u1:bus1")
    output = test_system.generate_variables(var_machines=var_names)

    assert output["SM1.ElmSym"][0] == var_names[0]


def test_run_dynamic_simulation(test_system):
    """Check if a dynamic simulation can be run."""
    var_names = ("n:fehz:bus1", "m:P:bus1", "s:firel", "s:outofstep", "n:u1:bus1")
    variables = test_system.generate_variables(var_machines=var_names)
    test_system.prepare_dynamic_sim(variables=variables)
    test_system.run_dynamic_sim()
    _, f = test_system.get_dynamic_results("SM1.ElmSym", "n:fehz:bus1")

    assert f[20] == pytest.approx(50.0, abs=0.01)


def test_get_results(test_system):
    """Check if the result file is on the correct output format. """
    var_names = ("n:fehz:bus1", "m:P:bus1", "s:firel", "s:outofstep", "n:u1:bus1")
    test_system.initialize_and_run_dynamic_sim(var_machines=var_names)

    assert test_system.result.columns[0][0] == "SM1"


def test_get_rating(test_system):
    """Check if get_rating function works. """

    assert test_system.get_ratings()[0] == pytest.approx(36.80, abs=0.01)


def test_get_total_load(test_system):
    """Check if the total load function is working."""

    assert sum(test_system.get_total_load()) == pytest.approx(25.0)


def test_get_total_gen(test_system):
    """Check if the total generation function is working."""

    assert sum(test_system.get_total_gen()) == pytest.approx(25.0)


def test_get_number_of_parallell(test_system):
    """ Check if function that gets the number of parallell machines is working."""

    assert test_system.get_number_of_parallell("SM1") == 1


def test_set_number_of_parallell(test_system):
    """ Check if setting the number of parallells is working."""
    test_system.set_number_of_parallell("SM1", 1)

    assert test_system.get_number_of_parallell("SM1") == 1


def test_set_load_powers(test_system):
    """Check if a load can be changed"""
    p_load = {"General Load": 10}
    q_load = {"General Load": 2}
    monitor = {"General Load.ElmLod": ["m:P:bus1"]}
    test_system.set_load_powers(p_load, q_load)
    test_system.prepare_dynamic_sim(variables=monitor)
    test_system.run_dynamic_sim()
    _, p = test_system.get_dynamic_results("General Load.ElmLod", "m:P:bus1")

    assert p[20] == pytest.approx(10.0, abs=0.01)


def set_generator_powers(test_system):
    """Check if a generator can be changed"""
    p_gen = {"SM1": 10}
    q_gen = {"SM1": 0}
    monitor = {"SM1.ElmSym": ["m:P:bus1"]}
    test_system.set_generator_powers(p_gen, q_gen)
    test_system.prepare_dynamic_sim(variables=monitor)
    test_system.run_dynamic_sim()
    _, p = test_system.get_dynamic_results("SM1.ElmSym", "m:P:bus1")

    assert p[20] == pytest.approx(10.0, abs=0.1)


def test_get_machine_gen(test_system):
    """Test if get_machine_gen get the true value."""

    assert test_system.get_machine_gen("SM1") == 10


def test_change_bus_load(test_system):
    """Test if the load can be changed."""
    old_tot_load = sum(test_system.get_total_load())
    test_system.change_bus_load("General Load", 11)
    new_tot_load = sum(test_system.get_total_load())
    test_system.change_bus_load("General Load", 10)

    assert new_tot_load - old_tot_load == 1


def test_change_machine_gen(test_system):
    """Test if the production can be changed."""
    old_tot_gen = sum(test_system.get_total_gen())
    test_system.change_machine_gen("SM1", 11)
    new_tot_gen = sum(test_system.get_total_gen())
    test_system.change_machine_gen("SM1", 10)

    assert new_tot_gen - old_tot_gen == 1


def test_get_list_of_machines(test_system):
    """Test if the names of the machines can be returned."""

    assert test_system.get_list_of_machines()[0] == "SM1"


def test_check_if_in_service(test_system):
    """Check if the function that checks if a machine is in service works."""

    assert test_system.check_if_in_service("SM1") == True


def test_get_area_load_in(test_system):
    """Check if correct area the load is in."""

    assert test_system.get_area_load_in("General Load(2)") == 1


def test_get_area_gen_in(test_system):
    """Check if correct area the generator is in."""

    assert test_system.get_area_gen_in("SM1") == 1


def test_get_area_gen(test_system):
    """Check if the total production in an area is correct."""

    assert test_system.get_area_gen(2) == pytest.approx(9.0)


def test_get_area_load(test_system):
    """Check if the total consumption in an area is correct."""

    assert test_system.get_area_load(2) == pytest.approx(20.0)


def test_check_islands(test_system):
    """ Check if the isalnds can be detected correctly. """
    test_system.initialize_and_run_dynamic_sim()

    assert test_system.check_islands() == 1


def test_get_island_elements(test_system):
    """ Check if the buses are correctly allocated to the islands. """
    test_system.initialize_and_run_dynamic_sim()
    islands = test_system.check_islands()
    island_list = test_system.get_island_elements(islands)

    assert island_list[0][0] == "bus1"


def test_loads_connected(test_system):
    """ Test if connected loads can be found. """
    buses = test_system.get_list_of_buses()
    assert test_system.loads_connected(buses)[0] == "General Load(2)"


def test_machines_connected(test_system):
    """ Test if connected machines can be found. """
    buses = test_system.get_list_of_buses()
    assert test_system.machines_connected(buses)[0] == "SM1"


def test_change_connected_loads(test_system):
    """ Test if connected loads can be changed. """
    init_load = sum(test_system.get_total_load())
    test_system.change_connected_loads("bus2", 0)
    final_load = sum(test_system.get_total_load())
    test_system.change_connected_loads("bus2", 5)
    assert init_load is not final_load


def test_find_connected_element(test_system):
    """ Test if connected elements can be found. """
    load = test_system.find_connected_element("bus2", ".ElmLod")
    assert load == "General Load(2)"


def test_set_out_of_service(test_system):
    """Test if machines can be set out of service."""
    test_system.set_out_of_service("SM1", "machine")

    assert test_system.check_if_in_service("SM1") == False


def test_set_in_service(test_system):
    """Test if machines can be set in service."""
    test_system.set_in_service("SM1", "machine")

    assert test_system.check_if_in_service("SM1") == True


def test_change_generator_inertia_constant(test_system):
    """Check if inertia constant at a generator can be changed."""
    old_inertia = test_system.get_inertia("SM1")
    test_system.change_generator_inertia_constant("SM1", 5)
    new_inertia = test_system.get_inertia("SM1")
    test_system.change_generator_inertia_constant("SM1", 4)

    assert new_inertia - old_inertia > 0


def test_get_list_of_buses(test_system):
    """ Check if a list of all buses is correct. """
    assert test_system.get_list_of_buses()[0] == "bus1"


def test_get_list_of_loads(test_system):
    """Check if a list of all loads is correct."""

    assert test_system.get_list_of_loads()[0] == "General Load"


def test_get_branch_flow(test_system):
    """Testing if getting the load factor of a branch is correct."""
    test_system.run_load_flow()

    assert test_system.get_branch_flow("Line12") == pytest.approx(68.8534, abs=0.001)


def test_get_all_line_flows(test_system):
    """Testing if getting the load factor of all branches is correct."""
    test_system.run_load_flow()
    flows = test_system.get_all_line_flows()
    assert flows.loc["Line12", "Power flow"] == pytest.approx(68.8534, abs=0.001)


def test_get_list_of_lines(test_system):
    """Test of getting a list of all lines."""

    assert test_system.get_list_of_lines()[3] == "Line34"


def test_is_ref(test_system):
    """Testing if a machine is the reference machine."""

    assert test_system.is_ref("SM1") == True


def test_pole_slip(test_system):
    """Test if registration of pole slip is correct."""
    var_names = ("s:firel", "s:outofstep")
    test_system.initialize_and_run_dynamic_sim(var_machines=var_names)

    assert test_system.pole_slip("SM1") == False


def test_get_initial_rotor_angles(test_system):
    """Test if intial rotor angles are correct."""
    var_names = ("s:firel", "s:outofstep")
    test_system.initialize_and_run_dynamic_sim(var_machines=var_names)

    assert test_system.get_initial_rotor_angles()[0] == pytest.approx(0.0, abs=0.05)


def test_get_voltage_magnitude(test_system):
    """Test if the voltage maagnitudes can be loaded."""
    test_system.initialize_and_run_dynamic_sim()
    voltage_magn = test_system.get_voltage_magnitude("SM1")
    assert voltage_magn[10] == pytest.approx(1.0, abs=0.01)


def test_get_freq(test_system):
    """Test if the frequency-values are correct."""

    assert test_system.get_freq()[10] == pytest.approx(50.0, abs=0.01)


def test_get_rotor_angles(test_system):
    """Test if the rotor angles-values are correct."""
    time, rotor_ang = test_system.get_rotor_angles("SM1")
    rotor_ang = np.transpose(rotor_ang)

    assert rotor_ang[100] == pytest.approx(0.0, abs=0.01)


def test_get_machines_inertia_list(test_system):
    """Test if the inertia list is correct."""
    inertia_list = test_system.get_machines_inertia_list()

    assert float(inertia_list[0][1]) == pytest.approx(7.36, abs=0.01)


def test_get_inertia(test_system):
    """Test if the correct inertia is given."""

    assert test_system.get_inertia("SM1") == pytest.approx(7.36, abs=0.01)


def test_create_short_circuit(test_system):
    """Check if a short circuit can be created"""
    monitor = {"bus1.ElmTerm": ["m:u"]}

    test_system.create_short_circuit("Line12.ElmLne", 0.1, "sc")
    test_system.prepare_dynamic_sim(variables=monitor)
    test_system.run_dynamic_sim()
    _, v = test_system.get_dynamic_results("bus1.ElmTerm", "m:u")

    assert v[30] < 1.0


def test_delete_short_circuit(test_system):
    """Check if a short circuit can be deleted."""
    monitor = {"bus1.ElmTerm": ["m:u"]}

    test_system.delete_short_circuit("sc")
    test_system.prepare_dynamic_sim(variables=monitor)
    test_system.run_dynamic_sim()
    _, v = test_system.get_dynamic_results("bus1.ElmTerm", "m:u")

    assert v[30] == pytest.approx(1.0, abs=0.01)


def test_create_switch_evemt(test_system):
    """Check if a switch event can be created."""
    time = 0.1
    target_name = "Line12"
    switch_1 = test_system.lines[target_name].switches[0]

    test_system.create_switch_event("", time, "trip-" + target_name, switch_1)
    monitor = {"Line12.ElmLne": ["m:I:bus1"]}
    test_system.prepare_dynamic_sim(variables=monitor)
    test_system.run_dynamic_sim()
    _, i = test_system.get_dynamic_results("Line12.ElmLne", "m:I:bus1")

    assert i[30] == pytest.approx(0.0, abs=0.01)


def test_delete_switch_evemt(test_system):
    """Check if a switch event can be created."""
    monitor = {"Line12.ElmLne": ["m:I:bus1"]}
    target_name = "Line12"

    test_system.delete_switch_event("trip-" + target_name)
    test_system.prepare_dynamic_sim(variables=monitor)
    test_system.run_dynamic_sim()
    _, i = test_system.get_dynamic_results("Line12.ElmLne", "m:I:bus1")

    assert i[30] > 0.05


def test_create_trip_line_event(test_system):
    """Check if a line tripping event can be made."""
    test_system.create_trip_line_event("Line12", 0.1)
    monitor = {"Line12.ElmLne": ["m:I:bus1"]}

    test_system.prepare_dynamic_sim(variables=monitor)
    test_system.run_dynamic_sim()
    _, i = test_system.get_dynamic_results("Line12.ElmLne", "m:I:bus1")

    assert i[30] == pytest.approx(0.0, abs=0.01)


def test_delete_trip_line_event(test_system):
    """Check if a line tripping event can be deleted."""
    test_system.delete_trip_line_event("Line12")
    monitor = {"Line12.ElmLne": ["m:I:bus1"]}

    test_system.prepare_dynamic_sim(variables=monitor)
    test_system.run_dynamic_sim()
    _, i = test_system.get_dynamic_results("Line12.ElmLne", "m:I:bus1")

    assert i[30] > 0.05


def test_get_output_window_content(test_system):
    """Test if the output window data is given."""

    assert test_system.get_output_window_content() != None


def test_clear_output_window(test_system):
    """Test if the output window data is removed."""
    test_system.clear_output_window()

    assert test_system.get_output_window_content() == []


def test_run_load_flow(test_system):
    """Test if running power flow calculation are correct. """

    assert test_system.run_load_flow(0, 0, 0) == 0


def test_get_area_buses(test_system):
    """Test if we can get the buses in the area correctly."""

<<<<<<< HEAD
    assert ["bus1", "bus2"] == test_system.get_list_of_area_buses("1")


def test_get_list_of_line_buses(test_system):
    """Test if we can get the buses connected to a line"""

    assert ["bus2", "bus1"] == test_system.get_list_of_line_buses("Line12")


def test_get_lines_between_areas(test_system):
    """Test if we can get the buses between two areas"""
    assert ["Line14", "Line23"] == test_system.get_lines_between_areas("1",
                                                                       "2")


def test_get_list_of_areas(test_system):
    """Test if we can get the areas in the system."""
    assert ["1", "2"] == test_system.get_list_of_areas()


def test_get_all_inter_area_lines(test_system):
    """Test if we can get all inter area lines."""

    assert {('1', '2'): ["Line14",
                         "Line23"]} == test_system.get_all_inter_area_lines()


def test_get_inter_area_isf(test_system):
    """Test if the ISFs are calculated correctly."""
    # First we will calculate the ISFs analytically.
    # We enumerate the lines as follows
    # 1: Line12, 2: Line14, 3: Line23, 4: Line34
    # The adjacency matrix of the system is then.
    A = np.array([[1, -1, 0, 0],
                  [1, 0, 0, -1],
                  [0, 1, -1, 0],
                  [0, 0, 1, -1]])
    # All the lines have the same reactance, which gives the following
    # susceptance
    b = 1/0.0850115
    # The diagonal matrix of the system is
    D = np.diag(4*[b])
    X = np.zeros((4, 4))
    X[1:, 1:] = np.linalg.inv((A.T@D@A)[1:, 1:])
    ISF = D@A@X
    np.testing.assert_allclose(ISF[[1, 2], :][:, [0, 1, 3]],
                               test_system.get_inter_area_isf(balanced=2),
                               rtol=0.1)


=======
    assert ["bus1", "bus2"] == test_system.get_list_of_area_buses("1")
>>>>>>> 29f26a91
<|MERGE_RESOLUTION|>--- conflicted
+++ resolved
@@ -411,7 +411,6 @@
 def test_get_area_buses(test_system):
     """Test if we can get the buses in the area correctly."""
 
-<<<<<<< HEAD
     assert ["bus1", "bus2"] == test_system.get_list_of_area_buses("1")
 
 
@@ -457,11 +456,8 @@
     X = np.zeros((4, 4))
     X[1:, 1:] = np.linalg.inv((A.T@D@A)[1:, 1:])
     ISF = D@A@X
+    # When comparing I have to slice out the lines that are not inter area and
+    # the bus that doesn't have a generator.
     np.testing.assert_allclose(ISF[[1, 2], :][:, [0, 1, 3]],
                                test_system.get_inter_area_isf(balanced=2),
-                               rtol=0.1)
-
-
-=======
-    assert ["bus1", "bus2"] == test_system.get_list_of_area_buses("1")
->>>>>>> 29f26a91
+                               rtol=0.1)