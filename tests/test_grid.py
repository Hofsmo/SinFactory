--- conflicted
+++ resolved
@@ -72,15 +72,8 @@
 
 def test_change_gen(test_system):
     """Check if a generator can be changed"""
-<<<<<<< HEAD
-<<<<<<< HEAD
-    p_gen = {"SM": 18}
-=======
+
     p_gen = {"SM": 10}
->>>>>>> master
-=======
-    p_gen = {"SM": 10}
->>>>>>> e90d320a
     q_gen = {"SM": 0}
 
     monitor = {"SM.ElmSym": ["m:P:bus1"]}
@@ -92,16 +85,7 @@
 
     _, p = test_system.get_dynamic_results("SM.ElmSym", "m:P:bus1")
 
-<<<<<<< HEAD
-<<<<<<< HEAD
-    assert p[20] == pytest.approx(20.0, abs=0.1)
-=======
     assert p[-1] == pytest.approx(10.0, abs=0.1)
->>>>>>> master
-=======
-    assert p[-1] == pytest.approx(10.0, abs=0.1)
->>>>>>> e90d320a
-
 
 def test_create_short_circuit(test_system):
     """Check if a short circuit can be created"""
