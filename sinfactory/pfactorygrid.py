'''Module for interfacing with power factory.'''

import os
import numpy as np
import pandas as pd
import powerfactory as pf
from sinfactory.line import PowerFactoryLine

class PFactoryGrid(object):
    '''Class for interfacing with powerfactory.'''
    def __init__(self, project_name):
        '''Class constructor.'''
        # Start PowerFactory.
        self.app = pf.GetApplication() #powerfactory.application object created and returned 

        if self.app is None:
            raise RuntimeError("Failed to load powerfactory.")

        # Activate project.
        self.project = self.app.ActivateProject(project_name)

        if self.project is None:
            raise RuntimeError("No project activated.")

        # Get the output window
        self.window = self.app.GetOutputWindow()

        # Get the load flow object
        self.ldf = self.app.GetFromStudyCase("ComLdf")

        self.lines = {}
        for line in self.app.GetCalcRelevantObjects("*.ElmLne"):
            self.lines[line.cDisplayName] = PowerFactoryLine(self.app, line)

    def activate_study_case(self, study_case_name, folder_name=""):
        '''Activate study case.'''
        study_case_folder = self.app.GetProjectFolder('study')
        study_case_file = study_case_name + '.IntCase'
        self.study_case = study_case_folder.GetContents(study_case_file)[0]
        self.study_case.Activate()

    def get_ratings(self): 
        '''Function that gets rated power of all generators.
        
        Returns:
            List of rated power of all machines 
        '''
        machines = self.app.GetCalcRelevantObjects("*.ElmSym") # ElmSym data object
        ratings = []
        for machine in machines: 
            ratings.append(machine.P_max) #* self.get_number_of_parallell(machine.loc_name))
        return ratings 

    def prepare_dynamic_sim(self, sim_type='rms', variables = {}, start_time=0.0,
                            step_size=0.01, end_time=10.0):
        '''Method for calculating dynamic simulation initial conditions.

        Method that sets relevant parameters for calculating the initial
        conditions for the dynamic simulation and calculates them. It also
        determines which variables to monitor

        Args:
            variables (Dict): A dictionary containing the keys are the
                elements to be monitored and the data is a list of variables to
                monitor.
            sim_type (str): The simulation type it can be either rms for
                rms simulation and ins for EMT the default is rms.
            start_time (float): The starting time for the simulation the
                default is 0.0
            step_size (float): The time step used for the simulation. The
                default is 0.01
            end_time: The end time for the simulation. The default is 10.0

        Returns:
            True if all initial conditions are verified. False otherwise.
<<<<<<< HEAD
        '''
=======
        """

        self.variables = variables

>>>>>>> 7e715b2f
        # Get result file.
        self.res = self.app.GetFromStudyCase('*.ElmRes')
        # Select result variable to monitor.
        for elm_name, var_names in variables.items():
            # Get all elements that match elm_name
            elements = self.app.GetCalcRelevantObjects(elm_name)
            # Select variables to monitor for each element
            for element in elements:
                self.res.AddVars(element, *var_names)

        # Retrieve initial conditions and time domain simulation object
        self.inc = self.app.GetFromStudyCase('ComInc')
        self.sim = self.app.GetFromStudyCase('ComSim')

        # Set simulation type
        self.inc.iopt_sim = sim_type

        # Set time options
        self.inc.tstart = start_time
        self.inc.dtgrid = step_size
        self.sim.tstop = end_time

        # Verify initial conditions
        self.inc.iopt_show = True

        # Calculate initial conditions
        self.inc.Execute()

        return self.inc.ZeroDerivative()

    def run_dynamic_sim(self):
        '''Run dynamic simulation.

        Returns:
            bool: False for success, True otherwise.
        '''
        
        return bool(self.sim.Execute())

    def get_dynamic_results(self, elm_name, var_name):
        '''Method that returns results from a dynamic simulation.

        Args:
            elm_name (str): The name of the element to get the results for
            var_name (str): The name of the variable to the results for

        Returns:
            tuple: A tuple containing the time and result vector.
        '''
        # Get network element of interest.
        element = self.app.GetCalcRelevantObjects(elm_name)[0]

        # Load results from file
        self.res.Load() 

        # Find column that holds results of interest
        col_idx = self.res.FindColumn(element, var_name)

        if col_idx == -1:
            raise ValueError("Could not find : ", elm_name)

        # Get time steps in the result file
        t_steps = self.res.GetNumberOfRows()

        # Read results and time
        time = np.zeros(t_steps)
        values = np.zeros(t_steps)

        # Iterate through the rows in the result file
        for i in range(t_steps):
            time[i] = self.res.GetValue(i, -1)[1]
            values[i] = self.res.GetValue(i, col_idx)[1]

        return time, values
<<<<<<< HEAD
    
    def write_results_to_file(self, outputs, filepath):
        ''' Writes results to csv-file.

        Args:
            outputs  (dict):    maps pf-object to list of variables.
=======

    def write_results_to_file(self, variables, filepath):
        ''' Writes results to csv-file.

        Args:
            variables  (dict):     maps pf-object to list of variables.
>>>>>>> 7e715b2f
            filepath (string):  filename for the temporary csv-file
        '''

        self.ComRes = self.app.GetFromStudyCase('ComRes')
        self.ComRes.head = []  # Header of the file
        self.ComRes.col_Sep = ';'  # Column separator
        self.ComRes.dec_Sep = ','  # Decimal separator
        self.ComRes.iopt_exp = 6  # Export type (csv)
        self.ComRes.iopt_csel = 1  # Export only user defined vars
        self.ComRes.ciopt_head = 1  # Use parameter names for variables
        self.ComRes.iopt_sep = 0  # Don't use system separators

        self.ComRes.f_name = filepath
        # Adding time as first column
        resultobj = [self.res]
        elements = [self.res]
        cvariable = ['b:tnow']
        self.ComRes.head = []
        # Defining all other results
        for elm_name, var_names in variables.items():
            for element in self.app.GetCalcRelevantObjects(elm_name):
                full_name = element.GetFullName()
                split_name = full_name.split('\\')
                full_name_reduced = []
                for dir in split_name[:-1]:
                    full_name_reduced.append(dir.split('.')[0])
                full_name_reduced.append(split_name[-1])
                full_name_reduced = '\\'.join(full_name_reduced)
                if not ((elm_name in full_name) or
                        (elm_name in full_name_reduced)):
                    continue
                for variable in var_names:
                    self.ComRes.head.append(elm_name+'\\'+variable)
                    elements.append(element)
                    cvariable.append(variable)
                    resultobj.append(self.res)
        self.ComRes.variable = cvariable
        self.ComRes.resultobj = resultobj
        self.ComRes.element = elements

        self.ComRes.ExportFullRange()

    def get_results(self, variables=None, filepath='results.csv'):
        ''' Writes simulation results to csv-file and re-import to dataframe.

        Args:
            variables  (dict):     maps pf-object to list of variables.
            filepath (string):  filename for the temporary csv-file

        Returns:
            dataframe: two-level dataframe with simulation results
            '''
        if not variables and hasattr(self, 'variables'):
            variables = self.variables
        self.write_results_to_file(variables, filepath)

        res = pd.read_csv(filepath, sep=';', decimal=',', header=[0, 1],
                          index_col=0)
        res.rename({i: i.split(':')[1].split(' in ')[0]
                    for i in res.columns.levels[1]}, axis=1, level=1,
                   inplace=True)
        res.columns.rename(('unit', 'variable'), level=[0, 1], inplace=True)
        res.index.name = 'time'

        return res 

    def generate_variables(self, var_names): 
        ''' Generate dictionary with variables for all machines

        Args: 
            var_names 
        Returns: 
            Dictionary with all machines with all input variables 
        '''
        machines = self.get_machines()
        output = {}
        for m in machines:          
            if self.check_if_in_service(m):
                #machine_list.append(m)
                output[m+".ElmSym"] = list(var_names)
        return output

    def get_total_load(self):   
        ''' Get total active load on all buses

        Returns: 
            vector of total load at each bus (length of vector is equal to bus numbers)
         '''
        # Collect all load elements
        loads = self.app.GetCalcRelevantObjects("*.ElmLod")
        # Sum up load values
        load_tot = []
        load_val = 0 
        bus = loads[0].bus1
        # Iterate through all loads
        for load in loads:
            # Find out to which bus the load is connected 
            if load.bus1 != bus: 
                bus = load.bus1
                load_tot.append(load_val)
                load_val = load.plini 
            else: 
                load_val = load_val + load.plini
        # Add the last value to the array
        load_tot.append(load_val)
        return np.array(load_tot) 

    def get_total_gen(self):   
        ''' Get total active power generation on all buses 
        
        Returns: 
            Array with total generation on each bus (length of vector is equal to bus numbers)
        '''
        # Get all generator elements
        gens = self.app.GetCalcRelevantObjects("*.ElmSym") # ElmSym data object
        # Sum up generation values
        gen_tot = []
        gen_val = 0 
        bus = gens[0].bus1
        # Iterate through all machines
        for gen in gens:
            # Find out to which bus the machine is connected 
            if gen.bus1 != bus: 
                bus = gen.bus1
                gen_tot.append(gen_val)
                gen_val = gen.pgini#*self.get_number_of_parallell(gen.loc_name)
            else: 
                gen_val = gen_val + gen.pgini#*self.get_number_of_parallell(gen.loc_name)
        # Add the last value to the array
        gen_tot.append(gen_val)
        return np.array(gen_tot) 

    def get_number_of_parallell(self, machine):
        ''' Get number of parallell machines at plant  

        Args: 
            machine:  machine to get number of parallells  
        
        Returns: 
            number of parallell machines 
        ''' 
        generator = self.app.GetCalcRelevantObjects(machine+".ElmSym")[0] # ElmSym data object
        return generator.ngnum

    def set_number_of_parallell(self, machine, par_num):
        ''' Get number of parallell machines at plant  
        
        Args:
            machine:    name of machine to set initial number of parallell
            par_num:    intial number of parallell machines
        ''' 
        generator = self.app.GetCalcRelevantObjects(machine+".ElmSym")[0] # ElmSym data object
        generator.ngnum = par_num

    def set_load_powers(self, p_load, q_load):
        '''Method for setting all loads powers.

        Args:
            p_load (Dict): Dictionary where the key is the name of the load
                and the value is the new load value.
            q_load (Dict): Dictionary where the key is the name of the load
                and the value is the new load value.
        '''
        # Collect all load elements
        loads = self.app.GetCalcRelevantObjects("*.ElmLod")
        # Set active and reactive load values
        for load in loads:
            if load.loc_name in p_load:
                load.plini = p_load[load.loc_name]
                load.qlini = q_load[load.loc_name]

    def set_generator_powers(self, p_gen, q_gen):
        '''Method for setting all generator_powers.

        Args:
            p_gen (Dict): Dictionary where the key is the name of the
                generator and the value is the new active power value.
            q_gen (Dict): Dictionary where the key is the name of the
                generator and the value is the new reactive power value.
        '''
        # Collect all generator elements
        gens = self.app.GetCalcRelevantObjects("*.ElmSym")
        gnum = gens[0].ngnum  # number of paralell generators
        # Set active and reactive power values
        for gen in gens:
            if gen.loc_name in p_gen:
                gen.pgini = p_gen[gen.loc_name]/gnum
                gen.qgini = q_gen[gen.loc_name]/gnum

    def get_machine_gen(self, machine_name): 
        ''' Get active power generation from a specific machine 

        Args:
            machine_name: Name of machine to get active power.

        Returns: 
            machine's active power generation 
        '''
        # Get machine element (return list with one element)
        machine = self.app.GetCalcRelevantObjects(machine_name+".ElmSym")[0]
        gen = machine.pgini
        return np.array(gen) 

    def change_bus_load(self,load_name,new_load):
        ''' Change load at a specific load 

        Args: 
            load_name: name of load
            load: value of new load in MW 
        '''
        # Get the load element by returning a list with one element            
        load = self.app.GetCalcRelevantObjects(load_name+".ElmLod")[0]
        load.plini = new_load

    def change_machine_gen(self,machine,new_gen):
        ''' Change active power generation at a specific machine 

        Args: 
            machine: name of the machine 
            gen: value of new generation in MW 
        '''
        # Get machine element (return list with one element)
        generator = self.app.GetCalcRelevantObjects(machine+".ElmSym")[0]
        generator.pgini = new_gen
    
    def get_machines(self): 
        ''' Function that gets a list of all machine names

        Returns: 
            List of every machine name 
        ''' 
        machines = self.app.GetCalcRelevantObjects("*.ElmSym") 
        machine_name_list = []
        for m in machines: 
            machine_name_list.append(m.loc_name)
        return machine_name_list
    
    def check_if_in_service(self, machine): 
        """ Check if machine is in service

        Args: 
            Name of the machine
        Returns:
            True if the machine is in service and false otherwise
        """ 
        obj = self.app.GetCalcRelevantObjects(machine+".ElmSym")[0]
        return not obj.outserv

    def get_area_load_in(self,load_name): 
        """ Function to get the name of the area the load is in

        Args: 
            Name of the load
        Returns: 
            Name of the area the load is in 
        """ 
        load = self.app.GetCalcRelevantObjects(load_name+".ElmLod")[0]
        return int(load.cpArea.loc_name)

    def get_area_gen_in(self,machine_name): 
        """ Function to get the name of the area the machine is in

        Args: 
            machine_name: Name of the machine
        Returns: 
            Name of the area the machine is in 
        """ 
        machine = self.app.GetCalcRelevantObjects(machine_name+".ElmSym")[0]
        return int(machine.cpArea.loc_name)

    def get_area_gen(self, area_name):
        ''' Get total generation in a specific area 

        Args:
            area_name: Name of area which is of interest (i.e. "Area1" or "1")
        Returns: 
            total generation in area 
        ''' 
        # Get all the ElmSym data objects
        gens = self.app.GetCalcRelevantObjects("*.ElmSym") 
        gen_tot_area = 0
        # Iterate through machine elements to add up generation (area name in powerfactory  MUST be just a number)
        for gen in gens:
            if int(gen.cpArea.loc_name) == area_name: 
                gen_tot_area += gen.pgini
        return gen_tot_area

    def get_area_load(self, area_name):
        ''' Get total load in a specific area 

        Args:
            area_name: Name of area which is of interest (i.e. "Area1" or "1")
        Returns: 
            total load in area 
        ''' 
        # Get all the ElmLod data objects
        loads = self.app.GetCalcRelevantObjects("*.ElmLod") 
        load_tot_area = 0
        # Iterate through machine elements to add up generation (area name in powerfactory  MUST be just a number)
        for load in loads:
            if int(load.cpArea.loc_name) == area_name: 
                load_tot_area += load.plini
        return load_tot_area

    def set_out_of_service(self, elm_name):
        '''Take an element out of service or reduce number of parallell machines by one 

        Args:
            elm_name: Name of elements to take out of service.
        '''
        elm = self.app.GetCalcRelevantObjects(elm_name+".ElmSym")[0]
        par_num = self.get_number_of_parallell(elm_name)
        if par_num > 1: 
            self.set_number_of_parallell(elm_name, par_num - 1) 
        else:  
            elm.outserv = True

    def set_in_service(self, elm_name):
        '''Take an element back in service.

        Args:
            elm_name: Name of elements to take out of service.
        '''
        elm = self.app.GetCalcRelevantObjects(elm_name+".ElmSym")[0]
        elm.outserv = False

    def change_generator_inertia_constant(self, name, value):
        '''Change the inertia constant of a generator.

        Args:
            name: Name of the generator.
            value: The inertia constant value.
        '''
        machine = self.app.GetCalcRelevantObjects(name+".ElmSym")[0]
        machine_type = machine.typ_id
        machine_type.h = value

    def change_grid_min_short_circuit_power(self, name, value):
        '''Change the minimum short circuit power of an external grid.

        Args:
            name: Name of the external grid.
            value: The minimum short circuit power value.
        '''
        elms = self.app.GetCalcRelevantObjects(name)
        elms[0].snssmin = value
    
    def get_list_of_loads(self):
        ''' Function for getting a list of all load names

        Returns: 
            vector of load names
        '''
        load_list = [] 
        loads = self.app.GetCalcRelevantObjects("*.ElmLod")
        for load in loads: 
            load_list.append(load.loc_name)
        return load_list

    def get_branch_flow(self,line_name):
        ''' Function for getting the flow on a branch 
        
        Args: 
            line_name: Name of branch/line 
        Returns: 
            value of loading on branch 
        '''  
        # Find branch
        line = self.app.GetCalcRelevantObjects(line_name+".ElmLne")[0]
        return line.GetAttribute("c:loading")

    def get_line_list(self): 
        ''' Get list of line names
        
        Returns: 
            List of all line names 
        ''' 
        lines = self.app.GetCalcRelevantObjects("*.ElmLne")
        line_names = [] 
        for line in lines: 
            line_names.append(line.loc_name)
        return line_names 

    def is_ref(self, machine_name): 
        ''' check if machine is the reference machine 
        
        Args:   
            machine_name: machine name 
        Returns: 
            true if the machine is the reference machine, else false 
        '''
        machine = self.app.GetCalcRelevantObjects(machine_name+".ElmSym")[0]
        return machine.ip_ctrl

    def pole_slip(self, machine_name, result): 
        ''' Check if there has been a pole slip at any active machines 

        Args:   
            machine_name: name of machine
            result: data frame containing simulation results
        Returns: 
            true if there has been a pole slip at machine
        '''        
        var = 'outofstep'
        pole_var = result.loc[:1000,(machine_name,var)].values
        pole_slip = False
        if np.count_nonzero(pole_var) > 0: 
            pole_slip = True

        return pole_slip

    def get_initial_rotor_angles(self,result): 
        ''' Get relative rotor angles intially 
        Args: 
            result: data frame containing simulation results
        Returns: 
            Initial relative rotor angles for all machines 
        '''
        var = 'firel'
        machines = self.app.GetCalcRelevantObjects("*.ElmSym")
        result = result[~result.index.duplicated()]
        initial_ang = []
        for m in machines:  
            if self.check_if_in_service(m.loc_name):
                pole_slip = result.loc[0,(m.loc_name,'outofstep')]#always float
                angle = result.loc[0,(m.loc_name,var)]#.values
                if type(angle) != type(pole_slip): 
                    angle = angle.replace(',','.')
                    angle = float(angle) 
                initial_ang.append(angle)
            else: 
                initial_ang.append(0)
        return initial_ang

    def get_freq(self): 
        ''' Get frequencies at all active machines 

        Returns: 
            frequency array for all machine for the whole time period 
        '''
        # Get machine element (return list with one element)
        machines = self.get_machines()
        var = ["n:fehz:bus1"]
        freq_all = []
        for machine in machines: 
            if self.check_if_in_service(machine):
                time, freq = self.get_dynamic_results(machine+".ElmSym",var[0]) 
                freq_all.append(freq)
        return np.transpose(freq_all)

    def get_rotor_angles(self,machine): 
        ''' Function to get rotor angles 
        '''
        # Get machine element (return list with one element)
        var = ["s:firel"]
        time, rotor = self.get_dynamic_results(machine+".ElmSym",var[0])
        return time, rotor
                
    def get_machines_inertia_list(self):
        '''
        Function to get array of all machines inertias,'M', corresponding to
        2HS/omega_0. 

        Returns: 
            List with machine name and corresponding inertia 
        '''
        #generator types (ed up with H array) 
        omega_0 = 50 
        machine_list = self.app.GetCalcRelevantObjects("*.ElmSym") 
        machine_type = []
        machine_name = []
        # Identify the machine type (GENSAL - salient pole, or GENROU - round pole) 
        for machine in machine_list:
            machine_type.append(machine.typ_id)
            machine_name.append(machine.loc_name)
        inertias = [] 
        for machine in machine_type:
            inertias.append(2*machine.sgn*machine.h/omega_0)
        inertia_list = np.column_stack([machine_name,inertias])
        return inertia_list

    def get_inertia(self,machine_name): 
        ''' Function to get inertia for a machine

        Args: 
            machine_name: name of machine
        Returns: 
            the value of the machines inertia 
        '''
        machine_obj = self.app.GetCalcRelevantObjects(machine_name+".ElmSym")[0]
        machine_type = machine_obj.typ_id
        omega_0 = 50 
        inertia = 2*machine_type.sgn*machine_type.h/omega_0
        return inertia

    def create_short_circuit(self, target_name, time, name):
        '''Create a three phase short circuit.

        Args:
            target_name: Component to short.
            time: Start time of the short circuit.
            name: Name of the event.
        '''
        # Get the element where the fault is applied
        target = self.app.GetCalcRelevantObjects(target_name)

        # Get the event folder
        evt_folder = self.app.GetFromStudyCase("IntEvt")

        # Create an empty short circuit event
        evt_folder.CreateObject("EvtShc", name)

        # Get the empty short circuit event
        sc = evt_folder.GetContents(name+".EvtShc")[0]

        # Set time, target and type of short circuit
        sc.time = time
        sc.p_target = target[0]
        sc.i_shc = 0

    def delete_short_circuit(self, name):
        '''Delete a short circuit event.

        Args:
            name: Name of the event.
         '''
        # Get the event folder
        evt_folder = self.app.GetFromStudyCase("IntEvt")

        # Find the short circuit and clear event to delete
        sc = evt_folder.GetContents(name+".EvtShc")
        scc = evt_folder.GetContents(name+"_clear"+".EvtShc")
        if sc:
            sc[0].Delete()
        if scc:
            scc[0].Delete()

    def create_switch_event(self, target_name, time, name, target=None):
        """Create a switching event.

        Args:
            target_name: Name of component to switch.
            time: When to switch
            name: Name of the event.
            comp: Object to create the event for
        """
        if target is None:
            # Get the element where the fault is applied
            target = self.app.GetCalcRelevantObjects(target_name)[0]

        # Get the event folder
        evt_folder = self.app.GetFromStudyCase("IntEvt")

        # Create an empty switch event
        evt_folder.CreateObject("EvtSwitch", name)

        # Get the empty switch event
        sw = evt_folder.GetContents(name+".EvtSwitch")[0]

        # Set time, target and type of short circuit
        sw.time = time
        sw.p_target = target

    def delete_switch_event(self, name):
        '''Delete a switch event.

        Args:
            name: Name of the event.
         '''
        # Get the event folder
        evt_folder = self.app.GetFromStudyCase("IntEvt")

        # Find the switch event and clear event to delete
        sw = evt_folder.GetContents(name+".EvtSwitch")
        sww = evt_folder.GetContents(name+"_clear"+".EvtSwitch")
        if sw:
            sw[0].Delete()
        if sww:
            sww[0].Delete()
    
    def create_trip_line_event(self, target_name, time):
        """Trips a line at both ends"""
        i = 0
        for switch in self.lines[target_name].switches:
            self.create_switch_event("", time, "trip-"+target_name+str(i), 
                                     switch)
            i += 1
    
    def delete_trip_line_event(self, target_name):
        """Trips a line at both ends"""
        for i in ["0", "1"]:
            self.delete_switch_event("trip-"+target_name+i)

    def get_output_window_content(self):
        '''Returns the messages from the power factory output window.'''
        return self.window.GetContent()

    def clear_output_window(self):
        '''Clears the output window.'''
        self.window.Clear()

    def run_load_flow(self, balanced=0, power_control=0, slack=0):
        '''Method for running a load flow.

        Args:
            balanced: 
                0: Three phase balanced load flow.
                1: Three phase unbalanced load flow.
                2: DC load flow.
            power_control:
                0: As dispatched
                1: According to secondary control
                2: According to primary control
                3: According to inertias
            slack: This is only relevant if power_control is 0
                0: By reference machine
                1: By load at reference bus
                2: By static generator at reference bus
                3: By loads
                4: By synchronous generators
                5: By synchronous generators and static generators
            '''

        self.ldf.ipot_net = balanced
        self.ldf.iopt_aptdist = power_control
        self.ldf.iPbalancing = slack

        return self.ldf.Execute()

    def set_element_OPF_attr(self, attr, element_type,
                             relative_attr={'Pmin_uc': 'P_max',
                                            'Pmax_uc': 'P_max'}):
        """ Set attributes of element in optimal power flow
        Args:
            attribute (str)
            element_type (str) e.g. *.ElmSym for all generators
        """
        for elm in self.app.GetCalcRelevantObjects(element_type):
            for k, v in attr.items():
                if k in relative_attr.keys():
                    base_val = getattr(elm, relative_attr[k])
                    v_mod = np.array(v)*base_val
                    setattr(elm, k, v_mod.tolist())
                else:
                    setattr(elm, k, v)

    def set_generator_OPF_cost(self, cost_dict):
        """ Set generator cost attributes for optimal power flow
        Args:
            cost_segments: double dict
                key 1:  generator names,
                dict 2: ccost: list of segment cost_data
                        cpower: list of segment power
                        iInterPol: int
                           0: spline
                           1: piecewiselinear
                           2: polynomial
                           3: hermine
                        penaltyCost: float
                        fixedCost: float
        """
        for cf, cost_data in cost_dict.items():

            if len(cost_data['ccost']) != len(cost_data['cpower']):
                print("Number of segments for cost and power is not equal!")

            gen_set = cost_data['generators']

            for gen_name in gen_set:
                relative_attr = ['ccost', 'cpower']
                gen = self.app.GetCalcRelevantObjects(gen_name + '.ElmSym')[0]
                for k, v in cost_data.items():
                    if k == 'generators':
                        continue
                    if k in relative_attr:
                        v_mod = np.array(v)*gen.P_max
                        setattr(gen, k, v_mod.tolist())
                        continue
                    setattr(gen, k, v)

    def run_OPF(self, power_flow=0, obj_function='cst', **kwargs):
        """Method for running optimal power flow

        Args:
            power_flow:
                0: AC optimization (interior point method)
                1: DC optimization (linear programming (LP))
                2: Contingency constrained DC optimization (LP))
            obj_function:
                los: Minimization of losses (total)
                slo: Minimization of losses (selection)
                cst: Minimization of cost
                shd: Minimization of load shedding
                rpr: Maximization of reactive power reserve
                dev: Minimization of control variable deviations
        Kwargs:
            Controls (boolean):
                iopt_pd:  Generator active power dispatch
                iopt_qd: Generator/SVS reactive power dispatch
                iopt_trf: Transformer tap positions
                iopt_sht: Switchable shunts
                iopt_genP: Active power limits of generators
                iopt_genQ: Reactive power limits of generators/SVS
                iopt_brnch: Branch flow limits (max. loading)
                iopt_bus: Voltage limits of busbars/terminals
                iopt_add: Boundary flow limits
            Soft constraints (boolean):
                penaltySoftConstr: Penalty factor for soft constraints (float)
                isForceSoftPLims: Enforce soft active power limits of
                                    generators
                isForceSoftQLims: Enforce soft reactive power limits of
                                    generators/SVS
                isForceSoftLoadingLims: Enforce soft branch flow limits
                                        (max. loading)
                isForceSoftVoltageLims: Enforce soft voltage limits of
                                        busbars/terminal
        """

        if not hasattr(self, 'opf'):
            self.opf = self.app.GetFromStudyCase('ComOpf')

        self.opf.ipopt_ACDC = power_flow
        self.opf.iopt_obj = obj_function

        for k, v in kwargs:
            setattr(self.opf, k, v)

        return self.opf.Execute()

    def get_OPF_results(self):

        opf_res = {}

        gens = self.app.GetCalcRelevantObjects('*.ElmSym')
        gen_var = ['c:avgCosts', 'c:Pdisp', 'c:cst_disp']
        for gen in gens:
            gen_name = gen.GetFullName().split('\\')[-1].split('.')[0]
            opf_res[gen_name] = {i.split(':')[-1]:
                                 gen.GetAttribute(i) for i in gen_var}

        # loads = self.app.GetCalcRelevantObjects('*.ElmLod')
        # load_var = ['c:Pdisp']
        # for load in loads:
        #     load_name = load.GetFullName().split('\\')[-1].split('.')[0]
        #     opf_res[load_name] = {i.split(':')[-1]:
        #                           load.GetAttribute(i) for i in load_var}

        grid = self.app.GetCalcRelevantObjects('*.ElmNet')[0]
        sys_var = ['c:cst_disp', 'c:LossP', 'c:LossQ', 'c:GenP', 'c:GenQ']
        opf_res['system'] = {i.split(':')[-1]:
                             grid.GetAttribute(i) for i in sys_var}
        opf_res = pd.DataFrame(opf_res).unstack().dropna()

        return opf_res

    def get_inter_area_flow(self, area1, area2):
        """Returns the flow between two area

        Args:
            area1: Name of the first area.
            area2: Name of the second area.
        """
        obj1 = self.app.GetCalcRelevantObjects(area1+".ElmArea")[0]
        obj2 = self.app.GetCalcRelevantObjects(area2+".ElmArea")[0]

        obj1.CalculateInterchangeTo(obj2)
        return obj1.GetAttribute("c:Pinter")<|MERGE_RESOLUTION|>--- conflicted
+++ resolved
@@ -73,14 +73,10 @@
 
         Returns:
             True if all initial conditions are verified. False otherwise.
-<<<<<<< HEAD
-        '''
-=======
+
         """
-
         self.variables = variables
-
->>>>>>> 7e715b2f
+        
         # Get result file.
         self.res = self.app.GetFromStudyCase('*.ElmRes')
         # Select result variable to monitor.
@@ -155,21 +151,12 @@
             values[i] = self.res.GetValue(i, col_idx)[1]
 
         return time, values
-<<<<<<< HEAD
     
-    def write_results_to_file(self, outputs, filepath):
-        ''' Writes results to csv-file.
-
-        Args:
-            outputs  (dict):    maps pf-object to list of variables.
-=======
-
     def write_results_to_file(self, variables, filepath):
         ''' Writes results to csv-file.
 
         Args:
             variables  (dict):     maps pf-object to list of variables.
->>>>>>> 7e715b2f
             filepath (string):  filename for the temporary csv-file
         '''
 
