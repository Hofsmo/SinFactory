--- conflicted
+++ resolved
@@ -1,10 +1,5 @@
 """Module for interfacing with power factory."""
 
-<<<<<<< HEAD
-import math 
-=======
-
->>>>>>> e90d320a
 import os
 import numpy as np
 import pandas as pd
@@ -38,21 +33,14 @@
         study_case_file = study_case_name + '.IntCase'
         self.study_case = study_case_folder.GetContents(study_case_file)[0]
         self.study_case.Activate()
-<<<<<<< HEAD
-    
+
     def get_ratings(self): 
-        
         # Get all generator elements
         machines = self.app.GetCalcRelevantObjects("*.ElmSym") # ElmSym data object
         ratings = []
         for machine in machines: 
             ratings.append(machine.P_max) 
         return ratings 
-
-
-=======
-        self.ldf = self.app.GetFromStudyCase("ComLdf")
->>>>>>> e90d320a
 
     def prepare_dynamic_sim(self, sim_type='rms', start_time=0.0,
                             step_size=0.01, end_time=10.0):
@@ -130,13 +118,8 @@
         # Get network element of interest.
         element = self.app.GetCalcRelevantObjects(elm_name)[0]
 
-<<<<<<< HEAD
         # Load results from file
         self.res.Load() 
-=======
-        # Load results from file.
-        self.res.Load()
->>>>>>> e90d320a
 
         # Find column that holds results of interest
         col_idx = self.res.FindColumn(element, var_name)
@@ -158,7 +141,6 @@
 
         return time, values
 
-<<<<<<< HEAD
     def get_total_load(self):   
         """ Get total active load on all buses
         Return: 
@@ -215,7 +197,7 @@
         """ 
         generator = self.app.GetCalcRelevantObjects(machine+".ElmSym")[0] # ElmSym data object
         generator.ngnum = par_num
-=======
+
     def write_results_to_file(self, outputs, filepath):
         ''' Writes results to csv-file.
 
@@ -283,7 +265,6 @@
                    inplace=True)
 
         return res
->>>>>>> e90d320a
 
     def set_load_powers(self, p_load, q_load):
         """Method for setting all loads powers.
@@ -318,8 +299,6 @@
             if gen.loc_name in p_gen:
                 gen.pgini = p_gen[gen.loc_name]
                 gen.qgini = q_gen[gen.loc_name]
-
-    
 
     def get_machine_gen(self, m): 
         """ Get active power generation from a specific machine 
@@ -741,9 +720,6 @@
         if sw:
             sw[0].Delete()
         if sww:
-<<<<<<< HEAD
-            sww[0].Delete()
-=======
             sww[0].Delete()
 
     def change_generator_inertia_constant(self, name, value):
@@ -800,5 +776,4 @@
         self.ldf.iopt_aptdist = power_control
         self.ldf.iPbalancing = slack
 
-        return self.ldf.Execute()
->>>>>>> e90d320a
+        return self.ldf.Execute()